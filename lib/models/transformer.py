import math
import torch
import torch.nn as nn


class PositionalEncoding(nn.Module):
    """
    Implements positional encoding for transformer inputs.

    This module adds positional information to the input embeddings using
    sine and cosine functions of different frequencies.

    Args:
        d_model (int): The dimension of the model's embeddings
        max_len (int, optional): Maximum sequence length. Defaults to 5000.
    """

    def __init__(self, d_model: int, max_len: int = 5000):
        super().__init__()
        position = torch.arange(max_len).unsqueeze(1)
        div_term = torch.exp(torch.arange(0, d_model, 2) * (-math.log(10000.0) / d_model))
        pe = torch.zeros(max_len, d_model)
        pe[:, 0::2] = torch.sin(position * div_term)
        pe[:, 1::2] = torch.cos(position * div_term)
        self.register_buffer('pe', pe)

    def forward(self, x):
        """
        Add positional encoding to input tensor.

        Args:
            x (torch.Tensor): Input tensor of shape [seq_len, batch_size, d_model]

        Returns:
            torch.Tensor: Input with positional encoding added
        """
        return x + self.pe[:x.size(0)]


class AlgorithmDistillationTransformer(nn.Module):
    """
    A transformer-based model for algorithm distillation.

    This model processes sequences of states and task identifiers to predict actions.
    It uses a transformer architecture with positional encoding.

    Args:
        state_dim (int): Dimension of the state space
        action_dim (int): Dimension of the action space
        num_tasks (int): Number of different tasks
        d_model (int, optional): Dimension of the model's embeddings. Defaults to 128
        nhead (int, optional): Number of attention heads. Defaults to 4
        num_layers (int, optional): Number of transformer layers. Defaults to 4
    """

    def __init__(
            self,
            state_dim: int,
            action_dim: int,
            num_tasks: int,
            d_model: int = 128,
            nhead: int = 4,
            num_layers: int = 4
    ):
        super().__init__()
<<<<<<< HEAD
        self.task_embedding = nn.Embedding(1, d_model)
        self.state_embedding = nn.Linear(state_max_dim, d_model)

        # Position encoding for sequence
        # todo: maybe state number?
        self.pos_encoder = nn.Parameter(torch.zeros(1000, d_model))  # max sequence length of 1000

        encoder_layer = nn.TransformerEncoderLayer(
            d_model=d_model,
            nhead=nhead,
            dropout=dropout,
            # batch_first=True,
        )
=======
        self.state_embedding = nn.Linear(state_dim, d_model)
        self.task_embedding = nn.Embedding(num_tasks, d_model)
        self.positional_encoding = PositionalEncoding(d_model)

        encoder_layer = nn.TransformerEncoderLayer(d_model=d_model, nhead=nhead)
>>>>>>> 0221e389
        self.transformer = nn.TransformerEncoder(encoder_layer, num_layers=num_layers)
        self.action_head = nn.Linear(d_model, action_dim)

    def forward(self, states: torch.Tensor, task_id: torch.Tensor) -> torch.Tensor:
        """
        Forward pass of the model.

        Args:
            states (torch.Tensor): Batch of state sequences [batch_size, seq_length, state_dim]
            task_id (torch.Tensor): Batch of task identifiers [batch_size]

        Returns:
            torch.Tensor: Predicted actions for each state [batch_size, seq_length, action_dim]
        """
        state_emb = self.state_embedding(states)  # [bs, seq_len, d_model]
        task_emb = self.task_embedding(task_id)  # [bs, d_model]

        inp = torch.cat([task_emb, state_emb], dim=1)  # [bs, seq_len+1, d_model]
        inp = inp.transpose(0, 1)
        inp = self.positional_encoding(inp)

        encoded = self.transformer(inp)  # [seq_len+1, bs, d_model]
        encoded = encoded[1:]  # [seq_len, bs, d_model]
        encoded = encoded.transpose(0, 1)  # [bs, seq_len, d_model]

        actions_pred = self.action_head(encoded)  # [bs, seq_len, action_dim]

        return actions_pred<|MERGE_RESOLUTION|>--- conflicted
+++ resolved
@@ -63,27 +63,11 @@
             num_layers: int = 4
     ):
         super().__init__()
-<<<<<<< HEAD
-        self.task_embedding = nn.Embedding(1, d_model)
-        self.state_embedding = nn.Linear(state_max_dim, d_model)
-
-        # Position encoding for sequence
-        # todo: maybe state number?
-        self.pos_encoder = nn.Parameter(torch.zeros(1000, d_model))  # max sequence length of 1000
-
-        encoder_layer = nn.TransformerEncoderLayer(
-            d_model=d_model,
-            nhead=nhead,
-            dropout=dropout,
-            # batch_first=True,
-        )
-=======
         self.state_embedding = nn.Linear(state_dim, d_model)
         self.task_embedding = nn.Embedding(num_tasks, d_model)
         self.positional_encoding = PositionalEncoding(d_model)
 
         encoder_layer = nn.TransformerEncoderLayer(d_model=d_model, nhead=nhead)
->>>>>>> 0221e389
         self.transformer = nn.TransformerEncoder(encoder_layer, num_layers=num_layers)
         self.action_head = nn.Linear(d_model, action_dim)
 
