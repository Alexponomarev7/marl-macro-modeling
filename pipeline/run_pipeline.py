--- conflicted
+++ resolved
@@ -14,15 +14,15 @@
     DictConfig,
     OmegaConf,
 )
+
+from lib.generate_dataset import run_generation_batch, run_generation_batch_dynare
+from lib.dataset import Dataset
+
 from torch.utils.data import DataLoader
 import lightning as L
 # from pytorch_lightning.callbacks import ModelCheckpoint
 # from pytorch_lightning.loggers import TensorBoardLogger
 
-<<<<<<< HEAD
-=======
-from lib.generate_dataset import run_generation_batch, run_generation_batch_dynare
->>>>>>> 27d2c272
 from lib.dataset import Dataset
 from lib.my_utils import (
     set_global_seed,
@@ -31,7 +31,6 @@
 from lib.envs.environment_base import AbstractEconomicEnv
 
 
-<<<<<<< HEAD
 class DatasetGenerator:
     """Handles the creation and organization of datasets."""
 
@@ -44,10 +43,15 @@
         """
         self.cfg = dataset_cfg
         self.workdir = Path(dataset_cfg['workdir'])
+        self.enabled = dataset_cfg['enabled']
 
     # todo: rm
     def create(self):
         """Generate datasets for all stages (train, val, test)."""
+        if not self.enabled:
+            logger.info("skipping data generation, using cached dataset")
+            return
+
         logger.info("stage 1: data generation")
         self.workdir.mkdir(parents=True, exist_ok=True)
         logger.info(f"WorkDir: {self.workdir}")
@@ -56,7 +60,13 @@
             logger.info(f"generating stage: {stage}")
             stage_dir = self.workdir / stage
             stage_dir.mkdir(parents=True, exist_ok=True)
-            run_generation_batch(self.cfg[stage], self.cfg['envs'], stage_dir)
+
+            if self.cfg[stage]['type'] == 'envs':
+                run_generation_batch(self.cfg[stage], self.cfg['envs'], stage_dir)
+            elif self.cfg[stage]['type'] == 'dynare':
+                run_generation_batch_dynare(Path(self.cfg[stage]['dynare_output_path']), stage_dir)
+            else:
+                raise ValueError(f"Unknown dataset type: {self.cfg[stage]['type']}")
 
     @staticmethod
     def create_test_envs(dataset_cfg: dict[str, Any]) -> list[tuple[str, AbstractEconomicEnv]]:
@@ -84,7 +94,7 @@
 class DataModule(L.LightningDataModule):
     """PyTorch Lightning data module for handling datasets."""
 
-    def __init__(self, data_root: Path, batch_size: int = 32):
+    def __init__(self, data_root: Path, state_max_dim: int, batch_size: int = 32):
         """
         Initialize DataModule.
 
@@ -95,14 +105,15 @@
         super().__init__()
         self.data_root = data_root
         self.batch_size = batch_size
+        self.state_max_dim = state_max_dim
 
     def setup(self, stage: Optional[str] = None):
         """Set up datasets for different stages."""
         if stage == "fit" or stage is None:
-            self.train_dataset = Dataset(self.data_root / "train")
-            self.val_dataset = Dataset(self.data_root / "val")
+            self.train_dataset = Dataset(self.data_root / "train", self.state_max_dim)
+            self.val_dataset = Dataset(self.data_root / "val", self.state_max_dim)
         if stage == "test":
-            self.test_dataset = Dataset(self.data_root / "test")
+            self.test_dataset = Dataset(self.data_root / "test", self.state_max_dim)
 
     def train_dataloader(self):
         """Create training dataloader."""
@@ -136,6 +147,7 @@
             optimizer_cfg: dict[str, Any],
             criterion_cfg: dict[str, Any],
             test_envs: list[tuple[str, AbstractEconomicEnv]],
+            state_max_dim: int,
             val_episodes: int = 10
     ):
         """
@@ -156,7 +168,7 @@
         self.optimizer_cfg = optimizer_cfg
         self.test_envs = test_envs
         self.val_episodes = val_episodes
-
+        self.state_max_dim = state_max_dim
     def forward(self, states, task_ids):
         """Forward pass of the model."""
         return self.model(states, task_ids)
@@ -213,8 +225,10 @@
             terminated = truncated = False
 
             while not (terminated or truncated):
-                state = torch.FloatTensor([list(state_dict.values())]).to(self.device)
-                task_id = torch.tensor([0]).to(self.device)
+                # TODO(aponomarev): fix this, should pass the history of states
+                state = torch.FloatTensor([list([value[0] for value in state_dict.values()])]).unsqueeze(0).to(self.device)
+                state = torch.nn.functional.pad(state, (0, self.state_max_dim - state.shape[2], 0, 0, 0, 0), "constant", 0)
+                task_id = torch.tensor([[0]]).to(self.device)
 
                 with torch.no_grad():
                     action = self(state, task_id)
@@ -222,52 +236,11 @@
 
                 state_dict, reward, terminated, truncated, _ = env.step(action)
                 episode_reward += reward
+                break # TODO(aponomarev): fix this becase while loop is infinite
 
             total_rewards.append(episode_reward)
 
         return float(np.mean(total_rewards))
-=======
-def get_run_id():
-    return hashlib.md5(str(time.time()).encode()).hexdigest()
-
-def create_dataset_node(dataset_cfg: dict[str, Any]):
-    logger.info("stage 1: data generation")
-    workdir = Path(dataset_cfg['workdir'])
-    workdir.mkdir(parents=True, exist_ok=True)
-
-    logger.info(f"WorkDir: {workdir}")
-    for stage in ['train', 'val', 'test']:
-        logger.info(f"generating stage: {stage}")
-        stage_dir = workdir / stage
-        stage_dir.mkdir(parents=True, exist_ok=True)
-
-        stage_cfg = dataset_cfg[stage]
-        if stage_cfg['type'] == 'envs':
-            run_generation_batch(stage_cfg, dataset_cfg['envs'], stage_dir)
-        elif stage_cfg['type'] == 'dynare':
-            run_generation_batch_dynare(Path(stage_cfg['dynare_output_path']), stage_dir)
-        else:
-            raise ValueError(f"Unknown dataset type: {dataset_cfg['type']}")
-
-def create_model(model_cfg: dict[str, Any]) -> torch.nn.Module:
-    return hydra.utils.instantiate(model_cfg)
-
-def create_optimizer(optimizer_cfg: dict[str, Any], model: torch.nn.Module) -> torch.optim.Optimizer:
-    return hydra.utils.instantiate(optimizer_cfg, params=model.parameters())
-
-def create_criterion(criterion_cfg: dict[str, Any]) -> torch.nn.Module:
-    return hydra.utils.instantiate(criterion_cfg)
-
-def create_dataloader(data_root: Path, stage: str) -> DataLoader:
-    return DataLoader(
-        Dataset(data_path=data_root / "train"),
-        batch_size=1, # used for testing
-        shuffle=True,
-        num_workers=1,
-        pin_memory=True,
-        persistent_workers=True,
-    )
->>>>>>> 27d2c272
 
 
 @hydra.main(config_name='pipeline.yaml', config_path="configs", version_base=None)
@@ -305,11 +278,13 @@
         optimizer_cfg=cfg['train']['optimizer'],
         criterion_cfg=cfg['train']['loss'],
         test_envs=test_envs,
-        val_episodes=cfg['train'].get('val_episodes', 10)
+        val_episodes=cfg['train'].get('val_episodes', 10),
+        state_max_dim=cfg['train']['max_state_dim'],
     )
 
     data_module = DataModule(
         data_root=Path(cfg['train']['data_root']),
+        state_max_dim=cfg['train']['max_state_dim'],
         batch_size=cfg['train'].get('batch_size', 32)
     )
 
